using System;
using System.Collections.Concurrent;
using System.Diagnostics;
using System.IO;
using System.Runtime.CompilerServices;
using System.Threading;
using System.Threading.Tasks;

namespace Microsoft.VisualStudio.Services.Agent.Tests
{
    public sealed class TestHostContext : IHostContext, IDisposable
    {
        private readonly ConcurrentDictionary<Type, ConcurrentQueue<object>> _serviceInstances = new ConcurrentDictionary<Type, ConcurrentQueue<object>>();
        private readonly ConcurrentDictionary<Type, object> _serviceSingletons = new ConcurrentDictionary<Type, object>();
        private readonly ITraceManager _traceManager;
        private readonly Terminal _term;
        private readonly CancellationToken _cancellationToken = new CancellationToken();
        private string _suiteName;
        private string _testName;
                
        public TestHostContext(string suiteName, [CallerMemberName] string testName = "")
        {
            if (string.IsNullOrEmpty(suiteName))
            {
                throw new ArgumentNullException(nameof(suiteName));
            }

            if (string.IsNullOrEmpty(testName))
            {
                throw new ArgumentNullException(nameof(testName));
            }

            _suiteName = suiteName;
            _testName = testName;

            // Setup the trace manager.
            string traceFileName = $"trace_{_suiteName}_{_testName}.log";
            if (File.Exists(traceFileName))
            {
                File.Delete(traceFileName);
            }

            Stream logFile = File.Create(traceFileName);
            var traceListener = new TextWriterTraceListener(logFile);
            _traceManager = new TraceManager(traceListener);
            
            // inject a terminal in silent mode so all console output
            // goes to the test trace file
            _term = new Terminal();
            _term.Silent = true;
            SetSingleton<ITerminal>(_term);
            EnqueueInstance<ITerminal>(_term);
            
            Variables = new Variables(this);
        }

        public Variables Variables { get; private set; }
        public CancellationToken CancellationToken
        {
            get
            {
                return _cancellationTokenSource.Token;
            }
        }

        public void Cancel()
        {
            _cancellationTokenSource.Cancel();
        }

        public async Task Delay(TimeSpan delay)
        {
            await Task.Delay(TimeSpan.Zero);
        }

        public T CreateService<T>() where T: class, IAgentService
        {
            // Dequeue a registered instance.
            object service;
            ConcurrentQueue<object> queue = _serviceInstances[typeof(T)];
            if (queue == null || !queue.TryDequeue(out service))
            {
                throw new Exception($"Unable to dequeue a registered instance for type '{typeof(T).FullName}'.");
            }

            var s = service as T;
            s.Initialize(this);
            return s;
        }

        public T GetService<T>() where T : class, IAgentService
        {
            // Get the registered singleton instance.
            T service = _serviceSingletons[typeof(T)] as T;
            if (object.ReferenceEquals(service, null))
            {
                throw new Exception($"Singleton instance not registered for type '{typeof(T).FullName}'.");
            }

            service.Initialize(this);
            return service;
        }

        public void EnqueueInstance<T>(T instance) where T : class, IAgentService
        {
            // Enqueue a service instance to be returned by CreateService.
            if (object.ReferenceEquals(instance, null))
            {
                throw new ArgumentNullException(nameof(instance));
            }

            ConcurrentQueue<object> queue = _serviceInstances.GetOrAdd(
                key: typeof(T),
                valueFactory: x => new ConcurrentQueue<object>());
            queue.Enqueue(instance);
        }

        public void SetSingleton<T>(T singleton) where T : class, IAgentService
        {
            // Set the singleton instance to be returned by GetService.
            if (object.ReferenceEquals(singleton, null))
            {
                throw new ArgumentNullException(nameof(singleton));
            }

            _serviceSingletons[typeof(T)] = singleton;
        }

        // simple convenience factory so each suite/test gets a different trace file per run
        public TraceSource GetTrace()
        {
            TraceSource trace = GetTrace($"{_suiteName}_{_testName}");
            trace.Info($"Starting {_testName}");
            return trace;
        }

        public TraceSource GetTrace(string name)
        {
            return _traceManager[name];
        }

        public void Dispose()
        {
            Dispose(true);
            GC.SuppressFinalize(this);
        }

        private void Dispose(bool disposing)
        {
            if (disposing)
            {
                _traceManager?.Dispose();
            }
        }
<<<<<<< HEAD

        private readonly ConcurrentDictionary<Type, ConcurrentQueue<object>> _serviceInstances = new ConcurrentDictionary<Type, ConcurrentQueue<object>>();
        private readonly ConcurrentDictionary<Type, object> _serviceSingletons = new ConcurrentDictionary<Type, object>();
        private readonly ITraceManager _traceManager;
        private readonly CancellationTokenSource _cancellationTokenSource = new CancellationTokenSource();
        private string _suiteName;
        private string _testName;
=======
>>>>>>> f54c361e
    }
}<|MERGE_RESOLUTION|>--- conflicted
+++ resolved
@@ -14,7 +14,7 @@
         private readonly ConcurrentDictionary<Type, object> _serviceSingletons = new ConcurrentDictionary<Type, object>();
         private readonly ITraceManager _traceManager;
         private readonly Terminal _term;
-        private readonly CancellationToken _cancellationToken = new CancellationToken();
+        private readonly CancellationTokenSource _cancellationTokenSource = new CancellationTokenSource();
         private string _suiteName;
         private string _testName;
                 
@@ -152,15 +152,5 @@
                 _traceManager?.Dispose();
             }
         }
-<<<<<<< HEAD
-
-        private readonly ConcurrentDictionary<Type, ConcurrentQueue<object>> _serviceInstances = new ConcurrentDictionary<Type, ConcurrentQueue<object>>();
-        private readonly ConcurrentDictionary<Type, object> _serviceSingletons = new ConcurrentDictionary<Type, object>();
-        private readonly ITraceManager _traceManager;
-        private readonly CancellationTokenSource _cancellationTokenSource = new CancellationTokenSource();
-        private string _suiteName;
-        private string _testName;
-=======
->>>>>>> f54c361e
     }
 }