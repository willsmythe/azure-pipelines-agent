﻿<Project Sdk="Microsoft.NET.Sdk">

  <PropertyGroup>
    <TargetFramework>netcoreapp2.1</TargetFramework>
    <OutputType>Library</OutputType>
    <RuntimeIdentifiers>win-x64;win-x86;linux-x64;linux-arm;osx-x64</RuntimeIdentifiers>
    <TargetLatestRuntimePatch>true</TargetLatestRuntimePatch>
    <AssetTargetFallback>portable-net45+win8</AssetTargetFallback>
    <NoWarn>NU1701</NoWarn>
    <Version>2.144.0</Version>
  </PropertyGroup>

  <ItemGroup>
<<<<<<< HEAD
    <PackageReference Include="vss-api-netcore" Version="0.5.91-private" />
=======
    <PackageReference Include="vss-api-netcore" Version="0.5.90-private" />
>>>>>>> 3c3c1d59
    <PackageReference Include="System.Text.Encoding.CodePages" Version="4.4.0" />
    <PackageReference Include="Microsoft.Win32.Registry" Version="4.4.0" />
  </ItemGroup>

  <PropertyGroup Condition=" '$(Configuration)' == 'Debug' ">
    <DebugType>portable</DebugType>
  </PropertyGroup>
  
  <PropertyGroup Condition="'$([System.Runtime.InteropServices.RuntimeInformation]::IsOSPlatform($([System.Runtime.InteropServices.OSPlatform]::Windows)))' == 'true' AND '$(PackageRuntime)' == 'win-x64'">
    <DefineConstants>OS_WINDOWS;X64;TRACE</DefineConstants>
  </PropertyGroup>
  <PropertyGroup Condition="'$([System.Runtime.InteropServices.RuntimeInformation]::IsOSPlatform($([System.Runtime.InteropServices.OSPlatform]::Windows)))' == 'true' AND '$(PackageRuntime)' == 'win-x86'">
    <DefineConstants>OS_WINDOWS;X86;TRACE</DefineConstants>
  </PropertyGroup>
  <PropertyGroup Condition="'$([System.Runtime.InteropServices.RuntimeInformation]::IsOSPlatform($([System.Runtime.InteropServices.OSPlatform]::Windows)))' == 'true' AND '$(Configuration)' == 'Debug' AND '$(PackageRuntime)' == 'win-x64'">
    <DefineConstants>OS_WINDOWS;X64;DEBUG;TRACE</DefineConstants>
  </PropertyGroup>
  <PropertyGroup Condition="'$([System.Runtime.InteropServices.RuntimeInformation]::IsOSPlatform($([System.Runtime.InteropServices.OSPlatform]::Windows)))' == 'true' AND '$(Configuration)' == 'Debug' AND '$(PackageRuntime)' == 'win-x86'">
    <DefineConstants>OS_WINDOWS;X86;DEBUG;TRACE</DefineConstants>
  </PropertyGroup>
  
  <PropertyGroup Condition="'$([System.Runtime.InteropServices.RuntimeInformation]::IsOSPlatform($([System.Runtime.InteropServices.OSPlatform]::OSX)))' == 'true'">
    <DefineConstants>OS_OSX;X64;TRACE</DefineConstants>
  </PropertyGroup>
  <PropertyGroup Condition="'$([System.Runtime.InteropServices.RuntimeInformation]::IsOSPlatform($([System.Runtime.InteropServices.OSPlatform]::OSX)))' == 'true' AND '$(Configuration)' == 'Debug'">
    <DefineConstants>OS_OSX;DEBUG;X64;TRACE</DefineConstants>
  </PropertyGroup>

  <PropertyGroup Condition="'$([System.Runtime.InteropServices.RuntimeInformation]::IsOSPlatform($([System.Runtime.InteropServices.OSPlatform]::Linux)))' == 'true' AND '$(PackageRuntime)' == 'linux-x64'">
    <DefineConstants>OS_LINUX;X64;TRACE</DefineConstants>
  </PropertyGroup>
  <PropertyGroup Condition="'$([System.Runtime.InteropServices.RuntimeInformation]::IsOSPlatform($([System.Runtime.InteropServices.OSPlatform]::Linux)))' == 'true' AND '$(PackageRuntime)' == 'linux-arm'">
    <DefineConstants>OS_LINUX;ARM;TRACE</DefineConstants>
  </PropertyGroup>
  <PropertyGroup Condition="'$([System.Runtime.InteropServices.RuntimeInformation]::IsOSPlatform($([System.Runtime.InteropServices.OSPlatform]::Linux)))' == 'true' AND '$(Configuration)' == 'Debug' AND '$(PackageRuntime)' == 'linux-x64'">
    <DefineConstants>OS_LINUX;X64;DEBUG;TRACE</DefineConstants>
  </PropertyGroup>
  <PropertyGroup Condition="'$([System.Runtime.InteropServices.RuntimeInformation]::IsOSPlatform($([System.Runtime.InteropServices.OSPlatform]::Linux)))' == 'true' AND '$(Configuration)' == 'Debug' AND '$(PackageRuntime)' == 'linux-arm'">
    <DefineConstants>OS_LINUX;ARM;DEBUG;TRACE</DefineConstants>
  </PropertyGroup>
</Project><|MERGE_RESOLUTION|>--- conflicted
+++ resolved
@@ -11,11 +11,7 @@
   </PropertyGroup>
 
   <ItemGroup>
-<<<<<<< HEAD
     <PackageReference Include="vss-api-netcore" Version="0.5.91-private" />
-=======
-    <PackageReference Include="vss-api-netcore" Version="0.5.90-private" />
->>>>>>> 3c3c1d59
     <PackageReference Include="System.Text.Encoding.CodePages" Version="4.4.0" />
     <PackageReference Include="Microsoft.Win32.Registry" Version="4.4.0" />
   </ItemGroup>
